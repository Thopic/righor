--- conflicted
+++ resolved
@@ -793,15 +793,9 @@
         for ii in 0..arr.shape()[0] {
             for jj in 0..arr.shape()[1] {
                 if arr[[ii, jj]] == 0.0 {
-<<<<<<< HEAD
-                    self.p_j_given_v[[jj, ii]] = 0.0
-                } else {
-                    self.p_j_given_v[[jj, ii]] = arr[[ii, jj]] / self.p_v[ii]
-=======
                     self.p_j_given_v[[jj, ii]] = 0.;
                 } else {
                     self.p_j_given_v[[jj, ii]] = arr[[ii, jj]] / self.p_v[ii];
->>>>>>> d45e5c16
                 }
             }
         }
