--- conflicted
+++ resolved
@@ -1,10 +1,6 @@
 [package]
 name = "righor"
-<<<<<<< HEAD
-version = "0.2.4"
-=======
 version = "0.2.5"
->>>>>>> d45e5c16
 edition = "2021"
 license = "MIT"
 homepage = "https://github.com/Thopic/righor"
